--- conflicted
+++ resolved
@@ -29,13 +29,9 @@
 from core.host import install_host_dependencies
 from core.helper import (abort_if_false, local_only,
                          login_required, safe_load_texts)
-<<<<<<< HEAD
-from core.config import DEFAULT_DB_USER, DEFAULT_DB_PORT
-from configs.node import DEFAULT_NODE_BASE_PORT
+from configs import DEFAULT_DB_USER, DEFAULT_DB_PORT, DEFAULT_NODE_BASE_PORT
 from tools.helper import session_config
-=======
-from configs import CONFIG_FILEPATH, DEFAULT_DB_USER, DEFAULT_DB_PORT, DEFAULT_NODE_BASE_PORT
->>>>>>> a312fd71
+
 
 config = session_config()
 TEXTS = safe_load_texts()
