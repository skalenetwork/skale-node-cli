#   -*- coding: utf-8 -*-
#
#   This file is part of skale-node-cli
#
#   Copyright (C) 2019 SKALE Labs
#
#   This program is free software: you can redistribute it and/or modify
#   it under the terms of the GNU Affero General Public License as published by
#   the Free Software Foundation, either version 3 of the License, or
#   (at your option) any later version.
#
#   This program is distributed in the hope that it will be useful,
#   but WITHOUT ANY WARRANTY; without even the implied warranty of
#   MERCHANTABILITY or FITNESS FOR A PARTICULAR PURPOSE.  See the
#   GNU Affero General Public License for more details.
#
#   You should have received a copy of the GNU Affero General Public License
#   along with this program.  If not, see <https://www.gnu.org/licenses/>.

import json
import pprint
<<<<<<< HEAD
from core.helper import get
from core.print_formatters import print_schains, print_dkg_statuses
from core.schains import (get_schain_firewall_rules,
                          turn_off_schain_firewall_rules, turn_on_schain_firewall_rules)
=======
import click
from core.helper import get_request
from core.print_formatters import (print_err_response, print_schains,
                                   print_dkg_statuses, print_schains_healthchecks)
>>>>>>> 0e614a49


@click.group()
def schains_cli():
    pass


@schains_cli.group('schains', help="Node sChains commands")
def schains():
    pass


@schains.command(help="List of sChains served by connected node")
def ls():
    status, payload = get_request('node_schains')

    if status == 'ok':
        schains_list = payload
        if not schains_list:
            print('No sChains found')
            return
        print_schains(schains_list)
    else:
        print_err_response(payload)


@schains.command(help="DKG statuses for each sChain on the node")
@click.option(
    '--all',
    help='Shows active and deleted sChains',
    is_flag=True
)
def dkg(all):
    params = {'all': all}
    status, payload = get_request('dkg_statuses', params=params)
    if status == 'ok':
        print_dkg_statuses(payload)
    else:
        print_err_response(payload)


@schains.command('config', help="sChain config")
@click.argument('schain_name')
def get_schain_config(schain_name):
<<<<<<< HEAD
    schain_config = get('schain_config', {'schain-name': schain_name})
    if not schain_config:
        return
    pprint.pprint(schain_config)


@schains.command('show-rules', help='Show schain firewall rules')
@click.argument('schain_name')
def show_rules(schain_name):
    rules = get_schain_firewall_rules(schain_name)
    formated_rules = []
    for r in rules:
        if r["ip"] is not None:
            formated_rules.append(f'Ip: {r["ip"]} Port: {r["port"]}')
        else:
            formated_rules.append(f'Port: {r["port"]}')

    print('Allowed endpoints')
    print('\n'.join(sorted(formated_rules)))


@schains.command('turn-on-rules', help='Turn on schain firewall rules')
@click.argument('schain_name')
def turn_on_rules(schain_name):
    turn_on_schain_firewall_rules(schain_name)
    print('Success')


@schains.command('turn-off-rules', help='Turn off schain firewall rules')
@click.argument('schain_name')
def turn_off_rules(schain_name):
    turn_off_schain_firewall_rules(schain_name)
    print('Success')
=======
    status, payload = get_request('schain_config', {'schain-name': schain_name})
    if status == 'ok':
        pprint.pprint(payload)
    else:
        print_err_response(payload)


@schains.command(help="List of healthchecks for sChains served by connected node")
@click.option(
    '--json',
    'json_format',
    help='Show data in JSON format',
    is_flag=True
)
def checks(json_format):
    status, payload = get_request('schains_healthchecks')
    if status == 'ok':
        if not payload:
            print('No sChains found')
            return
        if json_format:
            print(json.dumps(payload))
        else:
            print_schains_healthchecks(payload)
    else:
        print_err_response(payload)
>>>>>>> 0e614a49
<|MERGE_RESOLUTION|>--- conflicted
+++ resolved
@@ -19,17 +19,12 @@
 
 import json
 import pprint
-<<<<<<< HEAD
-from core.helper import get
-from core.print_formatters import print_schains, print_dkg_statuses
-from core.schains import (get_schain_firewall_rules,
-                          turn_off_schain_firewall_rules, turn_on_schain_firewall_rules)
-=======
 import click
 from core.helper import get_request
 from core.print_formatters import (print_err_response, print_schains,
                                    print_dkg_statuses, print_schains_healthchecks)
->>>>>>> 0e614a49
+from core.schains import (get_schain_firewall_rules,
+                          turn_off_schain_firewall_rules, turn_on_schain_firewall_rules)
 
 
 @click.group()
@@ -74,11 +69,11 @@
 @schains.command('config', help="sChain config")
 @click.argument('schain_name')
 def get_schain_config(schain_name):
-<<<<<<< HEAD
-    schain_config = get('schain_config', {'schain-name': schain_name})
-    if not schain_config:
-        return
-    pprint.pprint(schain_config)
+    status, payload = get_request('schain_config', {'schain-name': schain_name})
+    if status == 'ok':
+        pprint.pprint(payload)
+    else:
+        print_err_response(payload)
 
 
 @schains.command('show-rules', help='Show schain firewall rules')
@@ -108,12 +103,6 @@
 def turn_off_rules(schain_name):
     turn_off_schain_firewall_rules(schain_name)
     print('Success')
-=======
-    status, payload = get_request('schain_config', {'schain-name': schain_name})
-    if status == 'ok':
-        pprint.pprint(payload)
-    else:
-        print_err_response(payload)
 
 
 @schains.command(help="List of healthchecks for sChains served by connected node")
@@ -134,5 +123,4 @@
         else:
             print_schains_healthchecks(payload)
     else:
-        print_err_response(payload)
->>>>>>> 0e614a49
+        print_err_response(payload)