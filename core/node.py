--- conflicted
+++ resolved
@@ -350,27 +350,6 @@
     return len(skale_containers) >= BASE_CONTAINERS_AMOUNT
 
 
-<<<<<<< HEAD
-def set_domain_name(domain_name):
-    if not is_node_inited():
-        print(TEXTS['node']['not_inited'])
-        return
-    print(f'Setting new domain name: {domain_name}')
-    status, payload = post_request(
-        url_name='set_domain_name',
-        json={
-            'domain_name': domain_name
-        }
-    )
-    if status == 'ok':
-        msg = TEXTS['node']['domain_name_changed']
-        logger.info(msg)
-        print(msg)
-    else:
-        error_msg = payload
-        logger.error(f'Domain name change error: {error_msg}')
-        print_err_response(error_msg)
-=======
 def get_node_info(config, format):
     status, payload = get_request(
         blueprint=BLUEPRINT_NAME,
@@ -391,4 +370,22 @@
 def get_node_status(status):
     node_status = NodeStatuses(status).name
     return TEXTS['node']['status'][node_status]
->>>>>>> 806411f5
+
+
+def set_domain_name(domain_name):
+    if not is_node_inited():
+        print(TEXTS['node']['not_inited'])
+        return
+    print(f'Setting new domain name: {domain_name}')
+    status, payload = post_request(
+        url_name='set_domain_name',
+        json={
+            'domain_name': domain_name
+        }
+    )
+    if status == 'ok':
+        msg = TEXTS['node']['domain_name_changed']
+        logger.info(msg)
+        print(msg)
+    else:
+        error_exit(payload, exit_code=CLIExitCodes.BAD_API_RESPONSE)