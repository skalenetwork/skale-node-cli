--- conflicted
+++ resolved
@@ -26,16 +26,8 @@
 TEXTS = Texts()
 
 
-<<<<<<< HEAD
-def absent_env_params(params):
-    return filter(lambda key: not params[key], params)
-
-
-def create_node(config, name, p2p_ip, public_ip, port):
-=======
 def register_node(config, name, p2p_ip, public_ip, port):
     # todo: add name, ips and port checks
->>>>>>> 1a9371df
     json_data = {
         'name': name,
         'ip': p2p_ip,
@@ -104,27 +96,6 @@
 
 
 def update(env_filepath):
-<<<<<<< HEAD
-    params_from_file = get_params(env_filepath)
-    env_params = {
-        **params_from_file,
-        'DISK_MOUNTPOINT': '/',
-    }
-    if not env_params.get('DB_ROOT_PASSWORD'):
-        env_params['DB_ROOT_PASSWORD'] = env_params['DB_PASSWORD']
-
-    absent_params = ', '.join(absent_env_params(env_params))
-    if absent_params:
-        click.echo(f"Your env file({env_filepath}) have some absent params: "
-                   f"{absent_params}.\n"
-                   f"You should specify them to make sure that "
-                   f"all services are working",
-                   err=True)
-        return
-    # todo: extract only needed parameters
-    env_params.update({
-        **os.environ
-=======
     if env_filepath is not None:
         env_params = extract_env_params(env_filepath)
         save_env_params(env_filepath)
@@ -137,7 +108,6 @@
         'FLASK_SECRET_KEY': flask_secret_key,
         'DATAFILES_FOLDER': DATAFILES_FOLDER,
         **env_params
->>>>>>> 1a9371df
     })
     logger.info(
         f'Update node script result: '
