--- conflicted
+++ resolved
@@ -29,28 +29,13 @@
 
 
 def create_node(config, name, p2p_ip, public_ip, port):
-<<<<<<< HEAD
-    # todo: add name, ips and port checks
-    cookies = get_node_creds(config)
-    data = {
-=======
     json_data = {
->>>>>>> 4ef06f37
         'name': name,
         'ip': p2p_ip,
         'publicIP': public_ip,
         'port': port
     }
-<<<<<<< HEAD
-    url = construct_url(ROUTES['create_node'])
-    try:  # todo: tmp fix!
-        response = post_request(url, data, cookies)
-    except Exception:
-        response = post_request(url, data, cookies)
-
-=======
     response = post('create_node', json=json_data)
->>>>>>> 4ef06f37
     if response is None:
         print(TEXTS['service']['empty_response'])
         return None
