#   -*- coding: utf-8 -*-
#
#   This file is part of node-cli
#
#   Copyright (C) 2019 SKALE Labs
#
#   This program is free software: you can redistribute it and/or modify
#   it under the terms of the GNU Affero General Public License as published by
#   the Free Software Foundation, either version 3 of the License, or
#   (at your option) any later version.
#
#   This program is distributed in the hope that it will be useful,
#   but WITHOUT ANY WARRANTY; without even the implied warranty of
#   MERCHANTABILITY or FITNESS FOR A PARTICULAR PURPOSE.  See the
#   GNU Affero General Public License for more details.
#
#   You should have received a copy of the GNU Affero General Public License
#   along with this program.  If not, see <https://www.gnu.org/licenses/>.

import os
import logging
import subprocess
from time import sleep

import psutil

from tools.schain_types import SchainTypes
from tools.helper import write_json, read_json, run_cmd, format_output
from core.helper import safe_load_yml
from configs import ALLOCATION_FILEPATH
<<<<<<< HEAD
from configs.resource_allocation import (
    RESOURCE_ALLOCATION_FILEPATH, TIMES, TIMEOUT, TINY_DIVIDER,
    TEST_DIVIDER, SMALL_DIVIDER, MEDIUM_DIVIDER,
    MEMORY_FACTOR, DISK_FACTOR, DISK_MOUNTPOINT_FILEPATH,
    VOLUME_CHUNK, MAX_CPU_SHARES
)
=======
from configs.resource_allocation import RESOURCE_ALLOCATION_FILEPATH, TIMES, TIMEOUT, \
    SMALL_DIVIDER, TEST_DIVIDER, MEDIUM_DIVIDER, LARGE_DIVIDER, MEMORY_FACTOR, DISK_FACTOR, \
    DISK_MOUNTPOINT_FILEPATH, VOLUME_CHUNK, MAX_CPU_SHARES
>>>>>>> 318276eb

logger = logging.getLogger(__name__)


class ResourceAlloc:
    def __init__(self, value, fractional=False):
        self.values = {
            'test4': value / TEST_DIVIDER,
            'test': value / TEST_DIVIDER,
            'small': value / SMALL_DIVIDER,
            'medium': value / MEDIUM_DIVIDER,
            'large': value / LARGE_DIVIDER
        }
        if not fractional:
            for k in self.values:
                self.values[k] = int(self.values[k])

    def dict(self):
        return self.values


class SChainVolumeAlloc():
    def __init__(self, disk_alloc: ResourceAlloc, proportions: dict):
        self.volume_alloc = {}
        disk_alloc_dict = disk_alloc.dict()
        for size_name in disk_alloc_dict:
            self.volume_alloc[size_name] = {}
            for key, value in proportions.items():
                lim = int(value * disk_alloc_dict[size_name])
                self.volume_alloc[size_name][key] = lim


def get_resource_allocation_info():
    try:
        return read_json(RESOURCE_ALLOCATION_FILEPATH)
    except FileNotFoundError:
        return None


def compose_resource_allocation_config():
    allocation_data = safe_load_yml(ALLOCATION_FILEPATH)
    schain_cpu_alloc, ima_cpu_alloc = get_cpu_alloc(allocation_data)
    schain_mem_alloc, ima_mem_alloc = get_memory_alloc(allocation_data)

    disk_alloc = get_disk_alloc()
    schain_volume_alloc = get_schain_volume_alloc(disk_alloc, allocation_data)
    return {
        'schain': {
            'cpu_shares': schain_cpu_alloc.dict(),
            'mem': schain_mem_alloc.dict(),
            'disk': disk_alloc.dict(),
            'volume_limits': schain_volume_alloc.volume_alloc,
            'storage_limit': get_storage_limit_alloc(allocation_data)
        },
        'ima': {
            'cpu_shares': ima_cpu_alloc.dict(),
            'mem': ima_mem_alloc.dict()
        }
    }


def get_schain_volume_alloc(disk_alloc: ResourceAlloc,
                            allocation_data: dict) -> SChainVolumeAlloc:
    proportions = get_schain_volume_proportions(allocation_data)
    return SChainVolumeAlloc(disk_alloc, proportions)


def get_schain_volume_proportions(allocation_data):
    return allocation_data['schain_proportions']['volume']


def get_storage_limit_alloc(allocation_data, testnet=False):
    network = 'testnet' if testnet else 'mainnet'
    return allocation_data[network]['storage_limit']


def generate_resource_allocation_config(force=False) -> None:
    if not force and os.path.isfile(RESOURCE_ALLOCATION_FILEPATH):
        msg = 'Resource allocation file is already exists'
        logger.debug(msg)
        print(msg)
        return
    logger.info('Generating resource allocation file ...')
    try:
        update_resource_allocation()
    except Exception as e:
        logger.exception(e)
        print('Can\'t generate resource allocation file, check out CLI logs')
    else:
        print(
            f'Resource allocation file generated: '
            f'{RESOURCE_ALLOCATION_FILEPATH}'
        )


def update_resource_allocation() -> None:
    resource_allocation_config = compose_resource_allocation_config()
    write_json(RESOURCE_ALLOCATION_FILEPATH, resource_allocation_config)


def get_available_memory():
    memory = []
    for _ in range(0, TIMES):
        mem_info = psutil.virtual_memory()
        memory.append(mem_info.available)
        sleep(TIMEOUT)
    return sum(memory) / TIMES * MEMORY_FACTOR


def get_total_memory():
    memory = []
    for _ in range(0, TIMES):
        mem_info = psutil.virtual_memory()
        memory.append(mem_info.total)
        sleep(TIMEOUT)
    return sum(memory) / TIMES * MEMORY_FACTOR


def get_memory_alloc(allocation_data):
    mem_proportions = allocation_data['schain_proportions']['mem']
    available_memory = get_total_memory()

    schain_memory = mem_proportions['skaled'] * available_memory
    ima_memory = mem_proportions['ima'] * available_memory

    return ResourceAlloc(schain_memory), ResourceAlloc(ima_memory)


def get_cpu_alloc(allocation_data):
    cpu_proportions = allocation_data['schain_proportions']['cpu']
    schain_max_cpu_shares = int(cpu_proportions['skaled'] * MAX_CPU_SHARES)
    ima_max_cpu_shares = int(cpu_proportions['ima'] * MAX_CPU_SHARES)
    return (
        ResourceAlloc(schain_max_cpu_shares),
        ResourceAlloc(ima_max_cpu_shares)
    )


def get_disk_alloc():
    disk_path = get_disk_path()
    try:
        disk_size = get_disk_size(disk_path)
    except subprocess.CalledProcessError:
        raise Exception(
            "Couldn't get disk size, check disk mountpoint option."
        )
    # if check_is_partition(disk_path):
    #    raise Exception(
    #       "You provided partition path instead of disk mountpoint."
    #    )
    free_space = int(disk_size * DISK_FACTOR) // VOLUME_CHUNK * VOLUME_CHUNK
    return ResourceAlloc(free_space)


def get_disk_size(disk_path):
    disk_size_cmd = construct_disk_size_cmd(disk_path)
    res = run_cmd(disk_size_cmd, shell=True)
    stdout, stderr = format_output(res)
    return int(stdout)


def construct_disk_size_cmd(disk_path):
    return f'sudo blockdev --getsize64 {disk_path}'


def check_is_partition(disk_path):
    res = run_cmd(['blkid', disk_path])
    output = str(res.stdout)
    if 'PARTUUID' in output:
        return True
    return False


def get_allocation_option_name(schain):
    part_of_node = int(schain['partOfNode'])
    return SchainTypes(part_of_node).name


def get_disk_path():
    f = open(DISK_MOUNTPOINT_FILEPATH, "r")
    return f.read()<|MERGE_RESOLUTION|>--- conflicted
+++ resolved
@@ -28,18 +28,12 @@
 from tools.helper import write_json, read_json, run_cmd, format_output
 from core.helper import safe_load_yml
 from configs import ALLOCATION_FILEPATH
-<<<<<<< HEAD
 from configs.resource_allocation import (
-    RESOURCE_ALLOCATION_FILEPATH, TIMES, TIMEOUT, TINY_DIVIDER,
-    TEST_DIVIDER, SMALL_DIVIDER, MEDIUM_DIVIDER,
+    RESOURCE_ALLOCATION_FILEPATH, TIMES, TIMEOUT,
+    TEST_DIVIDER, SMALL_DIVIDER, MEDIUM_DIVIDER, LARGE_DIVIDER,
     MEMORY_FACTOR, DISK_FACTOR, DISK_MOUNTPOINT_FILEPATH,
     VOLUME_CHUNK, MAX_CPU_SHARES
 )
-=======
-from configs.resource_allocation import RESOURCE_ALLOCATION_FILEPATH, TIMES, TIMEOUT, \
-    SMALL_DIVIDER, TEST_DIVIDER, MEDIUM_DIVIDER, LARGE_DIVIDER, MEMORY_FACTOR, DISK_FACTOR, \
-    DISK_MOUNTPOINT_FILEPATH, VOLUME_CHUNK, MAX_CPU_SHARES
->>>>>>> 318276eb
 
 logger = logging.getLogger(__name__)
 
