--- conflicted
+++ resolved
@@ -108,17 +108,9 @@
         logger.error('Request failed', exc_info=err)
         data = DEFAULT_ERROR_DATA
 
-<<<<<<< HEAD
-    if json['res'] != 1:
-        print_err_response(json)
-        return None
-    else:
-        return json['data']
-=======
     status = data['status']
     payload = data['payload']
     return status, payload
->>>>>>> 0e614a49
 
 
 def download_dump(path, container_name=None):
