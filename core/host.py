#   -*- coding: utf-8 -*-
#
#   This file is part of skale-node-cli
#
#   Copyright (C) 2019 SKALE Labs
#
#   This program is free software: you can redistribute it and/or modify
#   it under the terms of the GNU Affero General Public License as published by
#   the Free Software Foundation, either version 3 of the License, or
#   (at your option) any later version.
#
#   This program is distributed in the hope that it will be useful,
#   but WITHOUT ANY WARRANTY; without even the implied warranty of
#   MERCHANTABILITY or FITNESS FOR A PARTICULAR PURPOSE.  See the
#   GNU Affero General Public License for more details.
#
#   You should have received a copy of the GNU Affero General Public License
#   along with this program.  If not, see <https://www.gnu.org/licenses/>.

import os
import logging
import subprocess
from shutil import copyfile
from urllib.parse import urlparse

from core.resources import save_resource_allocation_config

from configs import (DEPENDENCIES_SCRIPT, ADMIN_PORT,
                     DEFAULT_URL_SCHEME, NODE_DATA_PATH,
                     SKALE_DIR, CONTAINER_CONFIG_PATH, CONTRACTS_PATH,
                     NODE_CERTS_PATH, SGX_CERTS_PATH,
<<<<<<< HEAD
                     SCHAINS_DATA_PATH, LOG_PATH, MYSQL_BACKUP_FOLDER)
=======
                     SCHAINS_DATA_PATH, LOG_PATH, REDIS_DATA_PATH)
>>>>>>> 29b527d6
from configs.cli_logger import LOG_DATA_PATH
from configs.resource_allocation import (DISK_MOUNTPOINT_FILEPATH,
                                         SGX_SERVER_URL_FILEPATH)

from core.helper import safe_load_texts


TEXTS = safe_load_texts()

logger = logging.getLogger(__name__)


def install_host_dependencies():
    env = {
        **os.environ,
        'SKALE_CMD': 'host_deps'
    }
    subprocess.run(["sudo", "bash", DEPENDENCIES_SCRIPT], env=env)
    # todo: check execution status


def fix_url(url):
    try:
        result = urlparse(url)
        if not result.scheme:
            url = f'{DEFAULT_URL_SCHEME}{url}'
        if not url.endswith(str(ADMIN_PORT)):
            return f'{url}:{ADMIN_PORT}'
        return url
    except ValueError:
        return False


def get_flask_secret_key():
    secret_key_filepath = os.path.join(NODE_DATA_PATH, 'flask_db_key.txt')
    with open(secret_key_filepath) as key_file:
        return key_file.read().strip()


def prepare_host(env_filepath, disk_mountpoint, sgx_server_url):
    logger.info(f'Preparing host started, disk_mountpoint: {disk_mountpoint}')
    make_dirs()
    save_env_params(env_filepath)
    save_disk_mountpoint(disk_mountpoint)
    save_sgx_server_url(sgx_server_url)
    save_resource_allocation_config()


def make_dirs():
    for dir_path in (
<<<<<<< HEAD
            SKALE_DIR, NODE_DATA_PATH, CONTAINER_CONFIG_PATH,
            CONTRACTS_PATH, NODE_CERTS_PATH, MYSQL_BACKUP_FOLDER,
            SGX_CERTS_PATH, SCHAINS_DATA_PATH, LOG_PATH
=======
        SKALE_DIR, NODE_DATA_PATH, CONTAINER_CONFIG_PATH,
        CONTRACTS_PATH, NODE_CERTS_PATH,
        SGX_CERTS_PATH, SCHAINS_DATA_PATH, LOG_PATH, REDIS_DATA_PATH
>>>>>>> 29b527d6
    ):
        safe_mk_dirs(dir_path)


def save_disk_mountpoint(disk_mountpoint):
    logger.info(f'Saving disk_mountpoint option to {DISK_MOUNTPOINT_FILEPATH}')
    with open(DISK_MOUNTPOINT_FILEPATH, 'w') as f:
        f.write(disk_mountpoint)


def save_sgx_server_url(sgx_server_url):
    logger.info(f'Saving disk_mountpoint option to {SGX_SERVER_URL_FILEPATH}')
    with open(SGX_SERVER_URL_FILEPATH, 'w') as f:
        f.write(sgx_server_url)


def save_env_params(env_filepath):
    copyfile(env_filepath, os.path.join(SKALE_DIR, '.env'))


def init_logs_dir():
    safe_mk_dirs(LOG_DATA_PATH)


def init_data_dir():
    safe_mk_dirs(NODE_DATA_PATH)


def safe_mk_dirs(path):
    if os.path.exists(path):
        return
    msg = f'Creating {path} directory...'
    logger.info(msg), print(msg)
    os.makedirs(path, exist_ok=True)<|MERGE_RESOLUTION|>--- conflicted
+++ resolved
@@ -29,11 +29,7 @@
                      DEFAULT_URL_SCHEME, NODE_DATA_PATH,
                      SKALE_DIR, CONTAINER_CONFIG_PATH, CONTRACTS_PATH,
                      NODE_CERTS_PATH, SGX_CERTS_PATH,
-<<<<<<< HEAD
-                     SCHAINS_DATA_PATH, LOG_PATH, MYSQL_BACKUP_FOLDER)
-=======
-                     SCHAINS_DATA_PATH, LOG_PATH, REDIS_DATA_PATH)
->>>>>>> 29b527d6
+                     SCHAINS_DATA_PATH, LOG_PATH, MYSQL_BACKUP_FOLDER, REDIS_DATA_PATH
 from configs.cli_logger import LOG_DATA_PATH
 from configs.resource_allocation import (DISK_MOUNTPOINT_FILEPATH,
                                          SGX_SERVER_URL_FILEPATH)
@@ -84,15 +80,9 @@
 
 def make_dirs():
     for dir_path in (
-<<<<<<< HEAD
             SKALE_DIR, NODE_DATA_PATH, CONTAINER_CONFIG_PATH,
             CONTRACTS_PATH, NODE_CERTS_PATH, MYSQL_BACKUP_FOLDER,
-            SGX_CERTS_PATH, SCHAINS_DATA_PATH, LOG_PATH
-=======
-        SKALE_DIR, NODE_DATA_PATH, CONTAINER_CONFIG_PATH,
-        CONTRACTS_PATH, NODE_CERTS_PATH,
-        SGX_CERTS_PATH, SCHAINS_DATA_PATH, LOG_PATH, REDIS_DATA_PATH
->>>>>>> 29b527d6
+            SGX_CERTS_PATH, SCHAINS_DATA_PATH, LOG_PATH, REDIS_DATA_PATH
     ):
         safe_mk_dirs(dir_path)
 
