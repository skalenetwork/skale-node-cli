#   -*- coding: utf-8 -*-
#
#   This file is part of SKALE Admin
#
#   Copyright (C) 2020 SKALE Labs
#
#   This program is free software: you can redistribute it and/or modify
#   it under the terms of the GNU Affero General Public License as published by
#   the Free Software Foundation, either version 3 of the License, or
#   (at your option) any later version.
#
#   This program is distributed in the hope that it will be useful,
#   but WITHOUT ANY WARRANTY; without even the implied warranty of
#   MERCHANTABILITY or FITNESS FOR A PARTICULAR PURPOSE.  See the
#   GNU Affero General Public License for more details.
#
#   You should have received a copy of the GNU Affero General Public License
#   along with this program.  If not, see <https://www.gnu.org/licenses/>.

import os


CURRENT_API_VERSION = 'v1'
API_PREFIX = '/api'

ROUTES = {
<<<<<<< HEAD
    'login': '/login',
    'logout': '/logout',
    'register': '/join',
    'node_info': '/node-info',
    'node_about': '/about-node',
    'create_node': '/create-node',
    'node_signature': '/node-signature',
    'test_host': '/test-host',

    'wallet_info': '/load-wallet',
    'validators_info': '/validators-info',
    'send_eth': '/api/send-eth',

    'schains_containers': '/containers/schains/list',
    'schains_healthchecks': '/api/schains/healthchecks',
    'node_schains': '/schains/list',
    'schain_config': '/schain-config',
    'skale_containers': '/containers/list',

    'logs_dump': '/logs/dump',

    'ssl_status': '/api/ssl/status',
    'ssl_upload': '/api/ssl/upload',

    'dkg_statuses': '/api/dkg/statuses',

    'sgx_info': '/api/sgx/info',

    'start_exit': '/api/exit/start',
    'exit_status': '/api/exit/status',
    'finalize_exit': '/api/exit/finalize',
    'get_schain_firewall_rules': '/api/schains/firewall/show',
    'turn_on_schain_firewall_rules': '/api/schains/firewall/on',
    'turn_off_schain_firewall_rules': '/api/schains/firewall/off',

    'maintenance_on': '/api/node/maintenance-on',
    'maintenance_off': '/api/node/maintenance-off',
    'repair_schain': '/api/schains/repair',
    'describe_schain': '/api/schains/get',

    'set_domain_name': '/api/node/set-domain-name'
}
=======
    'v1': {
        'logs': ['dump'],
        'node': ['info', 'register', 'maintenance-on', 'maintenance-off', 'signature',
                 'send-tg-notification', 'exit/start', 'exit/status'],
        'health': ['containers', 'schains', 'sgx'],
        'schains': ['config', 'list', 'dkg-statuses', 'firewall-rules', 'repair', 'get'],
        'ssl': ['status', 'upload'],
        'wallet': ['info', 'send-eth']
    }
}


class RouteNotFoundException(Exception):
    """Raised when requested route is not found in provided API version"""


def route_exists(blueprint, method, api_version):
    return ROUTES.get(api_version) and ROUTES[api_version].get(blueprint) and \
        method in ROUTES[api_version][blueprint]


def get_route(blueprint, method, api_version=CURRENT_API_VERSION, check=True):
    route = os.path.join(API_PREFIX, api_version, blueprint, method)
    if check and not route_exists(blueprint, method, api_version):
        raise RouteNotFoundException(route)
    return route


def get_all_available_routes(api_version=CURRENT_API_VERSION):
    routes = ROUTES[api_version]
    return [get_route(blueprint, method, api_version) for blueprint in routes
            for method in routes[blueprint]]
>>>>>>> 806411f5
<|MERGE_RESOLUTION|>--- conflicted
+++ resolved
@@ -24,54 +24,10 @@
 API_PREFIX = '/api'
 
 ROUTES = {
-<<<<<<< HEAD
-    'login': '/login',
-    'logout': '/logout',
-    'register': '/join',
-    'node_info': '/node-info',
-    'node_about': '/about-node',
-    'create_node': '/create-node',
-    'node_signature': '/node-signature',
-    'test_host': '/test-host',
-
-    'wallet_info': '/load-wallet',
-    'validators_info': '/validators-info',
-    'send_eth': '/api/send-eth',
-
-    'schains_containers': '/containers/schains/list',
-    'schains_healthchecks': '/api/schains/healthchecks',
-    'node_schains': '/schains/list',
-    'schain_config': '/schain-config',
-    'skale_containers': '/containers/list',
-
-    'logs_dump': '/logs/dump',
-
-    'ssl_status': '/api/ssl/status',
-    'ssl_upload': '/api/ssl/upload',
-
-    'dkg_statuses': '/api/dkg/statuses',
-
-    'sgx_info': '/api/sgx/info',
-
-    'start_exit': '/api/exit/start',
-    'exit_status': '/api/exit/status',
-    'finalize_exit': '/api/exit/finalize',
-    'get_schain_firewall_rules': '/api/schains/firewall/show',
-    'turn_on_schain_firewall_rules': '/api/schains/firewall/on',
-    'turn_off_schain_firewall_rules': '/api/schains/firewall/off',
-
-    'maintenance_on': '/api/node/maintenance-on',
-    'maintenance_off': '/api/node/maintenance-off',
-    'repair_schain': '/api/schains/repair',
-    'describe_schain': '/api/schains/get',
-
-    'set_domain_name': '/api/node/set-domain-name'
-}
-=======
     'v1': {
         'logs': ['dump'],
         'node': ['info', 'register', 'maintenance-on', 'maintenance-off', 'signature',
-                 'send-tg-notification', 'exit/start', 'exit/status'],
+                 'send-tg-notification', 'exit/start', 'exit/status', 'set-domain-name'],
         'health': ['containers', 'schains', 'sgx'],
         'schains': ['config', 'list', 'dkg-statuses', 'firewall-rules', 'repair', 'get'],
         'ssl': ['status', 'upload'],
@@ -99,5 +55,4 @@
 def get_all_available_routes(api_version=CURRENT_API_VERSION):
     routes = ROUTES[api_version]
     return [get_route(blueprint, method, api_version) for blueprint in routes
-            for method in routes[blueprint]]
->>>>>>> 806411f5
+            for method in routes[blueprint]]