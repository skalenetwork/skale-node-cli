--- conflicted
+++ resolved
@@ -63,13 +63,8 @@
         'tools.helper.requests.post',
         resp_mock,
         register_node,
-<<<<<<< HEAD
         ['--name', 'test-node2', '--ip', '0.0.0.0', '--port', '80', '-d', 'skale.test'])
-    assert result.exit_code == 0
-=======
-        ['--name', 'test-node2', '--ip', '0.0.0.0', '--port', '80'])
     assert result.exit_code == 3
->>>>>>> 806411f5
     assert result.output == 'Command failed with following errors:\n--------------------------------------------------\nStrange error\n--------------------------------------------------\nYou can find more info in tests/.skale/.skale-cli-log/debug-node-cli.log\n'  # noqa
 
 
