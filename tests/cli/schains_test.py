#   -*- coding: utf-8 -*-
#
#   This file is part of skale-node-cli
#
#   Copyright (C) 2019 SKALE Labs
#
#   This program is free software: you can redistribute it and/or modify
#   it under the terms of the GNU Affero General Public License as published by
#   the Free Software Foundation, either version 3 of the License, or
#   (at your option) any later version.
#
#   This program is distributed in the hope that it will be useful,
#   but WITHOUT ANY WARRANTY; without even the implied warranty of
#   MERCHANTABILITY or FITNESS FOR A PARTICULAR PURPOSE.  See the
#   GNU Affero General Public License for more details.
#
#   You should have received a copy of the GNU Affero General Public License
#   along with this program.  If not, see <https://www.gnu.org/licenses/>.

import os
import time

import requests

from tests.helper import response_mock, run_command_mock
<<<<<<< HEAD
from cli.schains import (get_schain_config, ls, dkg,
                         show_rules, turn_off_rules, turn_on_rules)
=======
from cli.schains import get_schain_config, ls, dkg, checks
>>>>>>> 0e614a49


def test_ls(config):
    os.environ['TZ'] = 'Europe/London'
    time.tzset()
    payload = [
        {
            'name': 'test_schain1', 'owner': '0x123',
            'indexInOwnerList': 3, 'partOfNode': 0,
            'lifetime': 5, 'startDate': 1570115385,
            'deposit': 1000000000000000000, 'index': 3
        },
        {
            'name': 'crazy_cats1',
            'owner': '0x321',
            'indexInOwnerList': 8, 'partOfNode': 0,
            'lifetime': 5, 'startDate': 1570469410,
            'deposit': 1000000000000000000, 'index': 8
        }
    ]
    resp_mock = response_mock(
        requests.codes.ok,
        json_data={'payload': payload, 'status': 'ok'}
    )
    result = run_command_mock('core.helper.requests.get', resp_mock, ls)
    assert result.exit_code == 0
    assert result.output == '    Name       Owner   Size   Lifetime        Created At              Deposit      \n-----------------------------------------------------------------------------------\ntest_schain1   0x123   0      5          Oct 03 2019 16:09:45   1000000000000000000\ncrazy_cats1    0x321   0      5          Oct 07 2019 18:30:10   1000000000000000000\n'  # noqa


def test_dkg():
    os.environ['TZ'] = 'Europe/London'
    time.tzset()
    payload = [
        {
            'name': 'melodic-aldhibah',
            'added_at': 1578497212.645233,
            'dkg_status': 2,
            'dkg_status_name': 'IN_PROGRESS',
            'is_deleted': False
        }
    ]
    resp_mock = response_mock(
        requests.codes.ok,
        json_data={'payload': payload, 'status': 'ok'}
    )
    result = run_command_mock('core.helper.requests.get',
                              resp_mock, dkg)
    print(result)
    assert result.exit_code == 0
    assert result.output == '  sChain Name      DKG Status          Added At         sChain Status\n---------------------------------------------------------------------\nmelodic-aldhibah   IN_PROGRESS   Jan 08 2020 15:26:52   Active       \n'  # noqa

<<<<<<< HEAD
    result = run_command_mock(
        'core.helper.get_request', resp_mock, dkg, ['--all'])
=======
    result = run_command_mock('core.helper.requests.get',
                              resp_mock, dkg, ['--all'])
>>>>>>> 0e614a49
    print(result)
    assert result.exit_code == 0
    assert result.output == '  sChain Name      DKG Status          Added At         sChain Status\n---------------------------------------------------------------------\nmelodic-aldhibah   IN_PROGRESS   Jan 08 2020 15:26:52   Active       \n'  # noqa


def test_get_schain_config():
    payload = {
        'nodeInfo': {
            'nodeID': 2, 'nodeName': 'testnet-1',
            'basePort': 10011, 'httpRpcPort': 10009,
            'httpsRpcPort': 11118, 'wsRpcPort': 10118,
            'wssRpcPort': 13219,
            'bindIP': '123.123.123.123'
        },
        'sChain': {
            'schainID': 1, 'schainName': 'test1',
            'nodes': [
                {'nodeID': 2,
                 'nodeName': 'testnet-1',
                 'basePort': 10011,
                 'httpRpcPort': 10013,
                 'httpsRpcPort': 10018,
                 'wsRpcPort': 10014,
                 'wssRpcPort': 10019,
                 'publicKey': 'public_key',
                 'owner': '0xe3213',
                 'schainIndex': 1,
                 'ip': '213.13.123.13',
                 'publicIP': '1.1.1.1'
                 },
                {'nodeID': 0, 'nodeName': 'testnet-2',
                 'basePort': 10077, 'httpRpcPort': 10079,
                 'httpsRpcPort': 10084, 'wsRpcPort': 10080,
                 'wssRpcPort': 10085,
                 'publicKey': 'public_key352',
                 'owner': '0x323',
                 'schainIndex': 2, 'ip': '2.2.2.2',
                 'publicIP': '3.3.3.3'
                 }]}
    }
    resp_mock = response_mock(
        requests.codes.ok,
        json_data={'payload': payload, 'status': 'ok'}
    )
    result = run_command_mock('core.helper.requests.get',
                              resp_mock,
                              get_schain_config, ['test1'])
    assert result.exit_code == 0
    assert result.output == "{'nodeInfo': {'basePort': 10011,\n              'bindIP': '123.123.123.123',\n              'httpRpcPort': 10009,\n              'httpsRpcPort': 11118,\n              'nodeID': 2,\n              'nodeName': 'testnet-1',\n              'wsRpcPort': 10118,\n              'wssRpcPort': 13219},\n 'sChain': {'nodes': [{'basePort': 10011,\n                       'httpRpcPort': 10013,\n                       'httpsRpcPort': 10018,\n                       'ip': '213.13.123.13',\n                       'nodeID': 2,\n                       'nodeName': 'testnet-1',\n                       'owner': '0xe3213',\n                       'publicIP': '1.1.1.1',\n                       'publicKey': 'public_key',\n                       'schainIndex': 1,\n                       'wsRpcPort': 10014,\n                       'wssRpcPort': 10019},\n                      {'basePort': 10077,\n                       'httpRpcPort': 10079,\n                       'httpsRpcPort': 10084,\n                       'ip': '2.2.2.2',\n                       'nodeID': 0,\n                       'nodeName': 'testnet-2',\n                       'owner': '0x323',\n                       'publicIP': '3.3.3.3',\n                       'publicKey': 'public_key352',\n                       'schainIndex': 2,\n                       'wsRpcPort': 10080,\n                       'wssRpcPort': 10085}],\n            'schainID': 1,\n            'schainName': 'test1'}}\n"  # noqa


<<<<<<< HEAD
def test_schain_rules():
    response_data = {'status': 'ok',
                     'payload': {'endpoints': [
                         {'ip': '127.0.0.1', 'port': 10000},
                         {'ip': '127.0.0.1', 'port': 10001},
                         {'ip': '127.0.0.1', 'port': 10004},
                         {'ip': '127.0.0.1', 'port': 10005},
                         {'ip': None, 'port': 10003},
                         {'ip': None, 'port': 10002},
                         {'ip': None, 'port': 10008},
                         {'ip': None, 'port': 10007}
                     ]
                     }}
    resp_mock = response_mock(
        requests.codes.ok,
        json_data={'data': response_data, 'res': 1}
    )
    result = run_command_mock(
        'core.schains.get_request', resp_mock, show_rules, ['schain-test'])
    assert result.exit_code == 0
    assert result.output == 'Allowed endpoints\nIp: 127.0.0.1 Port: 10000\nIp: 127.0.0.1 Port: 10001\nIp: 127.0.0.1 Port: 10004\nIp: 127.0.0.1 Port: 10005\nPort: 10002\nPort: 10003\nPort: 10007\nPort: 10008\n'  # noqa


def test_turn_on_schain_rules():
    response_data = {'status': 'ok',
                     'payload': {}}
    resp_mock = response_mock(
        requests.codes.ok,
        json_data={'data': response_data, 'res': 1}
    )
    result = run_command_mock(
        'core.schains.post_request', resp_mock, turn_on_rules, ['schain-test'])
    assert result.output == 'Success\n'
    assert result.exit_code == 0


def test_turn_off_schain_rules():
    response_data = {'status': 'ok',
                     'payload': {}}
    resp_mock = response_mock(
        requests.codes.ok,
        json_data={'data': response_data, 'res': 1}
    )
    result = run_command_mock(
        'core.schains.post_request', resp_mock, turn_off_rules, ['schain-test'])
    assert result.output == 'Success\n'
    assert result.exit_code == 0
=======
def test_checks():
    payload = [
        {
            "name": "test_schain",
            "healthchecks": {
                "data_dir": True,
                "dkg": False,
                "config": False,
                "volume": False,
                "container": False,
                "ima_container": False,
                "firewall_rules": False
            }
        }
    ]
    resp_mock = response_mock(
        requests.codes.ok,
        json_data={'payload': payload, 'status': 'ok'}
    )
    result = run_command_mock('core.helper.requests.get',
                              resp_mock, checks)

    assert result.exit_code == 0
    assert result.output == 'sChain Name   Data directory    DKG    Config file   Volume   Container    IMA    Firewall\n------------------------------------------------------------------------------------------\ntest_schain   True             False   False         False    False       False   False   \n'  # noqa

    result = run_command_mock('core.helper.requests.get',
                              resp_mock, checks, ['--json'])

    assert result.exit_code == 0
    assert result.output == '[{"name": "test_schain", "healthchecks": {"data_dir": true, "dkg": false, "config": false, "volume": false, "container": false, "ima_container": false, "firewall_rules": false}}]\n'  # noqa
>>>>>>> 0e614a49
<|MERGE_RESOLUTION|>--- conflicted
+++ resolved
@@ -23,12 +23,8 @@
 import requests
 
 from tests.helper import response_mock, run_command_mock
-<<<<<<< HEAD
-from cli.schains import (get_schain_config, ls, dkg,
+from cli.schains import (get_schain_config, ls, dkg, checks,
                          show_rules, turn_off_rules, turn_on_rules)
-=======
-from cli.schains import get_schain_config, ls, dkg, checks
->>>>>>> 0e614a49
 
 
 def test_ls(config):
@@ -80,13 +76,8 @@
     assert result.exit_code == 0
     assert result.output == '  sChain Name      DKG Status          Added At         sChain Status\n---------------------------------------------------------------------\nmelodic-aldhibah   IN_PROGRESS   Jan 08 2020 15:26:52   Active       \n'  # noqa
 
-<<<<<<< HEAD
-    result = run_command_mock(
-        'core.helper.get_request', resp_mock, dkg, ['--all'])
-=======
     result = run_command_mock('core.helper.requests.get',
                               resp_mock, dkg, ['--all'])
->>>>>>> 0e614a49
     print(result)
     assert result.exit_code == 0
     assert result.output == '  sChain Name      DKG Status          Added At         sChain Status\n---------------------------------------------------------------------\nmelodic-aldhibah   IN_PROGRESS   Jan 08 2020 15:26:52   Active       \n'  # noqa
@@ -138,7 +129,6 @@
     assert result.output == "{'nodeInfo': {'basePort': 10011,\n              'bindIP': '123.123.123.123',\n              'httpRpcPort': 10009,\n              'httpsRpcPort': 11118,\n              'nodeID': 2,\n              'nodeName': 'testnet-1',\n              'wsRpcPort': 10118,\n              'wssRpcPort': 13219},\n 'sChain': {'nodes': [{'basePort': 10011,\n                       'httpRpcPort': 10013,\n                       'httpsRpcPort': 10018,\n                       'ip': '213.13.123.13',\n                       'nodeID': 2,\n                       'nodeName': 'testnet-1',\n                       'owner': '0xe3213',\n                       'publicIP': '1.1.1.1',\n                       'publicKey': 'public_key',\n                       'schainIndex': 1,\n                       'wsRpcPort': 10014,\n                       'wssRpcPort': 10019},\n                      {'basePort': 10077,\n                       'httpRpcPort': 10079,\n                       'httpsRpcPort': 10084,\n                       'ip': '2.2.2.2',\n                       'nodeID': 0,\n                       'nodeName': 'testnet-2',\n                       'owner': '0x323',\n                       'publicIP': '3.3.3.3',\n                       'publicKey': 'public_key352',\n                       'schainIndex': 2,\n                       'wsRpcPort': 10080,\n                       'wssRpcPort': 10085}],\n            'schainID': 1,\n            'schainName': 'test1'}}\n"  # noqa
 
 
-<<<<<<< HEAD
 def test_schain_rules():
     response_data = {'status': 'ok',
                      'payload': {'endpoints': [
@@ -186,7 +176,8 @@
         'core.schains.post_request', resp_mock, turn_off_rules, ['schain-test'])
     assert result.output == 'Success\n'
     assert result.exit_code == 0
-=======
+
+
 def test_checks():
     payload = [
         {
@@ -216,5 +207,4 @@
                               resp_mock, checks, ['--json'])
 
     assert result.exit_code == 0
-    assert result.output == '[{"name": "test_schain", "healthchecks": {"data_dir": true, "dkg": false, "config": false, "volume": false, "container": false, "ima_container": false, "firewall_rules": false}}]\n'  # noqa
->>>>>>> 0e614a49
+    assert result.output == '[{"name": "test_schain", "healthchecks": {"data_dir": true, "dkg": false, "config": false, "volume": false, "container": false, "ima_container": false, "firewall_rules": false}}]\n'  # noqa