#!/usr/bin/env bash
set -e


#SKALE_DIR="$HOME"/.skale
CONFIG_DIR="$SKALE_DIR"/config
CONTRACTS_DIR="$SKALE_DIR"/contracts_info
NODE_DATA_DIR=$SKALE_DIR/node_data

source "$DATAFILES_FOLDER"/helper.sh

if [[ -z $CONTAINER_CONFIGS_DIR ]]; then
    rm -rf $CONFIG_DIR
    git clone https://$GITHUB_TOKEN\@github.com/skalenetwork/skale-node.git $CONFIG_DIR
    git checkout $CONTAINER_CONFIGS_STREAM
else
    rsync -r $CONTAINER_CONFIGS_DIR/* $CONFIG_DIR
    rsync -r $CONTAINER_CONFIGS_DIR/.git $CONFIG_DIR
fi

cd $SKALE_DIR

<<<<<<< HEAD
download_contracts
configure_filebeat
configure_flask

if [[ -z $DRY_RUN ]]; then
    docker_lvmpy_install
    dockerhub_login # todo: remove after containers open-sourcing
    cd $CONFIG_DIR
    if [[ ! -z $CONTAINER_CONFIGS_DIR ]]; then
        SKALE_DIR=$SKALE_DIR docker-compose -f docker-compose.yml build
    fi
    SKALE_DIR=$SKALE_DIR docker-compose -f docker-compose.yml up -d
fi
=======
# Base policies (drop all incoming, allow all outcoming, drop all forwarding)
sudo iptables -P INPUT ALLOW
sudo iptables -P OUTPUT ACCEPT
sudo iptables -P FORWARD DROP
# Allow conntrack established connections
sudo iptables -A INPUT -m conntrack --ctstate ESTABLISHED,RELATED -j ACCEPT
# Allow local loopback services
sudo iptables -A INPUT -i lo -j ACCEPT
# Allow ssh
sudo iptables -A INPUT -p tcp --dport 22 -j ACCEPT
# Allow https
sudo iptables -A INPUT -p tcp --dport 443 -j ACCEPT
# Allow dns
sudo iptables -A INPUT -p tcp --dport 53 -j ACCEPT
sudo iptables -A INPUT -p udp --dport 53 -j ACCEPT  # mb useless
# Drop all the rest
sudo iptables -A INPUT -p tcp -j DROP
sudo iptables -A INPUT -p udp -j DROP
# Allow pings
sudo iptables -I INPUT -p icmp --icmp-type destination-unreachable -j ACCEPT
sudo iptables -I INPUT -p icmp --icmp-type source-quench -j ACCEPT
sudo iptables -I INPUT -p icmp --icmp-type time-exceeded -j ACCEPT
sudo iptables-save > /etc/iptables/rules.v4

sudo -E bash install.sh
>>>>>>> c04af71e
<|MERGE_RESOLUTION|>--- conflicted
+++ resolved
@@ -20,21 +20,10 @@
 
 cd $SKALE_DIR
 
-<<<<<<< HEAD
 download_contracts
 configure_filebeat
 configure_flask
 
-if [[ -z $DRY_RUN ]]; then
-    docker_lvmpy_install
-    dockerhub_login # todo: remove after containers open-sourcing
-    cd $CONFIG_DIR
-    if [[ ! -z $CONTAINER_CONFIGS_DIR ]]; then
-        SKALE_DIR=$SKALE_DIR docker-compose -f docker-compose.yml build
-    fi
-    SKALE_DIR=$SKALE_DIR docker-compose -f docker-compose.yml up -d
-fi
-=======
 # Base policies (drop all incoming, allow all outcoming, drop all forwarding)
 sudo iptables -P INPUT ALLOW
 sudo iptables -P OUTPUT ACCEPT
@@ -59,5 +48,12 @@
 sudo iptables -I INPUT -p icmp --icmp-type time-exceeded -j ACCEPT
 sudo iptables-save > /etc/iptables/rules.v4
 
-sudo -E bash install.sh
->>>>>>> c04af71e
+if [[ -z $DRY_RUN ]]; then
+    docker_lvmpy_install
+    dockerhub_login # todo: remove after containers open-sourcing
+    cd $CONFIG_DIR
+    if [[ ! -z $CONTAINER_CONFIGS_DIR ]]; then
+        SKALE_DIR=$SKALE_DIR docker-compose -f docker-compose.yml build
+    fi
+    SKALE_DIR=$SKALE_DIR docker-compose -f docker-compose.yml up -d
+fi
