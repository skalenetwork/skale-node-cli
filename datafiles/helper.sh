#!/usr/bin/env bash

export FLASK_SECRET_KEY_FILE=$NODE_DATA_DIR/flask_db_key.txt
export DISK_MOUNTPOINT_FILE=$NODE_DATA_DIR/disk_mountpoint.txt
export SGX_CERTIFICATES_DIR_NAME=sgx_certs

remove_dynamic_containers () {
    echo 'Removing schains containers ...'
    SCHAIN_CONTAINERS="$(docker ps -a --format '{{.Names}}' | grep '^skale_schain_' | awk '{print $1}' | xargs)"
    for CONTAINER in $SCHAIN_CONTAINERS; do
        echo 'Stopping' $CONTAINER
<<<<<<< HEAD
        docker stop $CONTAINER -t 40
=======
        docker stop $CONTAINER -t 20
>>>>>>> 95351c3f
        echo 'Removing' $CONTAINER
        docker rm $CONTAINER
    done

    echo 'Removing ima containers...'
    IMA_CONTAINERS="$(docker ps -a --format '{{.Names}}' | grep '^skale_ima_' | awk '{print $1}' | xargs)"
    for CONTAINER in $IMA_CONTAINERS; do
        echo 'Stopping' $CONTAINER
<<<<<<< HEAD
        docker stop $CONTAINER -t 40
=======
        docker stop $CONTAINER -t 20
>>>>>>> 95351c3f
        echo 'Removing' $CONTAINER
        docker rm $CONTAINER
    done
}

remove_compose_containers () {
    echo 'Removing node containers ...'
    DB_PORT=0 docker-compose -f $SKALE_DIR/config/docker-compose.yml rm  -s -f
}

download_contracts () {
    echo "Downloading contracts abi ..."
    curl -L $MANAGER_CONTRACTS_ABI_URL > $CONTRACTS_DIR/manager.json
    curl -L $IMA_CONTRACTS_ABI_URL > $CONTRACTS_DIR/ima.json
}

dockerhub_login () {
    echo "Loging in to dockerhub ..."
    echo "$DOCKER_PASSWORD" | docker login --username $DOCKER_USERNAME --password-stdin # todo: remove after containers open-sourcing
}


docker_lvmpy_install () {
    if [[ ! -d docker-lvmpy ]]; then
        git clone "https://github.com/skalenetwork/docker-lvmpy.git"
    fi
    cd docker-lvmpy
    echo "Checkouting to $DOCKER_LVMPY_STREAM ..."
    git checkout $DOCKER_LVMPY_STREAM
    echo "Running install.sh script ..."
    PHYSICAL_VOLUME=$DISK_MOUNTPOINT VOLUME_GROUP=schains PATH=$PATH scripts/install.sh
    cd -
}

docker_lvmpy_update () {
    echo 'Updating docker-lvmpy ...'
    cd docker-lvmpy
    echo "Checkouting to $DOCKER_LVMPY_STREAM ..."
    git checkout $DOCKER_LVMPY_STREAM
    echo "Pulling changes ..."
    git pull
    echo "Running update.sh script ..."
    PHYSICAL_VOLUME=$DISK_MOUNTPOINT VOLUME_GROUP=schains PATH=$PATH scripts/update.sh
    cd -
}

iptables_configure() {
    echo "Configuring iptables ..."
    mkdir -p /etc/iptables/
    # Base policies (drop all incoming, allow all outcoming, drop all forwarding)
    sudo iptables -P INPUT ACCEPT
    sudo iptables -P OUTPUT ACCEPT
    sudo iptables -P FORWARD DROP
    # Allow conntrack established connections
    sudo iptables -A INPUT -m conntrack --ctstate ESTABLISHED,RELATED -j ACCEPT
    # Allow local loopback services
    sudo iptables -A INPUT -i lo -j ACCEPT
    # Allow ssh
    sudo iptables -A INPUT -p tcp --dport 22 -j ACCEPT
    # Allow http
    sudo iptables -A INPUT -p tcp --dport 8080 -j ACCEPT
    # Allow https
    sudo iptables -A INPUT -p tcp --dport 443 -j ACCEPT
    # Allow dns
    sudo iptables -A INPUT -p tcp --dport 53 -j ACCEPT
    sudo iptables -A INPUT -p udp --dport 53 -j ACCEPT
    # Allow watchdog
    sudo iptables -A INPUT -p tcp --dport 3009 -j ACCEPT
    # Drop all the rest
    sudo iptables -A INPUT -p tcp -j DROP
    sudo iptables -A INPUT -p udp -j DROP
    # Allow pings
    sudo iptables -I INPUT -p icmp --icmp-type destination-unreachable -j ACCEPT
    sudo iptables -I INPUT -p icmp --icmp-type source-quench -j ACCEPT
    sudo iptables -I INPUT -p icmp --icmp-type time-exceeded -j ACCEPT
    sudo iptables-save > /etc/iptables/rules.v4
}

configure_flask () {
    echo "Configuring flask secret key ..."
    if [ -e $FLASK_SECRET_KEY_FILE ]; then
      echo "File $FLASK_SECRET_KEY_FILE already exists!"
    else
      FLASK_SECRET_KEY=$(openssl rand -base64 32)
      echo $FLASK_SECRET_KEY >> $FLASK_SECRET_KEY_FILE
    fi
    export FLASK_SECRET_KEY=$FLASK_SECRET_KEY
}

configure_filebeat () {
    echo "Configuring filebeat ..."
    cp $CONFIG_DIR/filebeat.yml $NODE_DATA_DIR/
}<|MERGE_RESOLUTION|>--- conflicted
+++ resolved
@@ -9,11 +9,7 @@
     SCHAIN_CONTAINERS="$(docker ps -a --format '{{.Names}}' | grep '^skale_schain_' | awk '{print $1}' | xargs)"
     for CONTAINER in $SCHAIN_CONTAINERS; do
         echo 'Stopping' $CONTAINER
-<<<<<<< HEAD
         docker stop $CONTAINER -t 40
-=======
-        docker stop $CONTAINER -t 20
->>>>>>> 95351c3f
         echo 'Removing' $CONTAINER
         docker rm $CONTAINER
     done
@@ -22,11 +18,7 @@
     IMA_CONTAINERS="$(docker ps -a --format '{{.Names}}' | grep '^skale_ima_' | awk '{print $1}' | xargs)"
     for CONTAINER in $IMA_CONTAINERS; do
         echo 'Stopping' $CONTAINER
-<<<<<<< HEAD
         docker stop $CONTAINER -t 40
-=======
-        docker stop $CONTAINER -t 20
->>>>>>> 95351c3f
         echo 'Removing' $CONTAINER
         docker rm $CONTAINER
     done
