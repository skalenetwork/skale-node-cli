--- conflicted
+++ resolved
@@ -14,11 +14,8 @@
 if [[ -f $CONFIG_DIR/.env ]]; then
     rm "$CONFIG_DIR/.env"
 fi
-<<<<<<< HEAD
-ln -s "$SKALE_DIR/.env" "$CONFIG_DIR/.env"
-=======
-ln -sf $SKALE_DIR/.env $CONFIG_DIR/.env
->>>>>>> 98cd7b8f
+
+ln -sf "$SKALE_DIR/.env" "$CONFIG_DIR/.env"
 
 cd $SKALE_DIR
 
